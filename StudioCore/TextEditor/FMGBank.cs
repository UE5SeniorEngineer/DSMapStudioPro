--- conflicted
+++ resolved
@@ -662,7 +662,6 @@
                 return;
             }
 
-<<<<<<< HEAD
                 IBinder fmgBinderItem;
                 IBinder fmgBinderMenu;
                 var itemMsgPath = AssetLocator.GetItemMsgbnd(languageFolder);
@@ -696,26 +695,6 @@
                 IsLoaded = true;
                 IsLoading = false;
             });
-=======
-            IBinder fmgBinder;
-            var desc = AssetLocator.GetEnglishItemMsgbnd();
-            if (AssetLocator.Type == GameType.DemonsSouls || AssetLocator.Type == GameType.DarkSoulsPTDE || AssetLocator.Type == GameType.DarkSoulsRemastered)
-            {
-                fmgBinder = BND3.Read(desc.AssetPath);
-            }
-            else
-            {
-                fmgBinder = BND4.Read(desc.AssetPath);
-            }
-
-            _fmgs = new Dictionary<ItemFMGTypes, FMG>();
-            foreach (var file in fmgBinder.Files)
-            {
-                _fmgs.Add((ItemFMGTypes)file.ID, FMG.Read(file.Bytes));
-            }
-            IsLoaded = true;
-            IsLoading = false;
->>>>>>> ef6aaec3
         }
 
         public static void SaveFMGsDS2()
